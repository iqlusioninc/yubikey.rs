--- conflicted
+++ resolved
@@ -1,11 +1,8 @@
 yubico-piv-tool NEWS -- History of user-visible changes.        -*- outline -*-
 
-<<<<<<< HEAD
 * Version 1.1.0 (unreleased)
 
 ** Support for YubiKey 4 stuff
-=======
-* Version 1.0.4 (unreleased)
 
 * Version 1.0.3 (released 2015-10-01)
 
@@ -14,7 +11,6 @@
 ** Show pin retries correctly.
 
 ** Use a bigger buffer for receiving data.
->>>>>>> 066ea792
 
 * Version 1.0.2 (released 2015-09-04)
 
