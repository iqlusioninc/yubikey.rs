# Copyright (c) 2014 Yubico AB
# All rights reserved.
#
# Redistribution and use in source and binary forms, with or without
# modification, are permitted provided that the following conditions are
# met:
#
#   * Redistributions of source code must retain the above copyright
#     notice, this list of conditions and the following disclaimer.
#
#   * Redistributions in binary form must reproduce the above
#     copyright notice, this list of conditions and the following
#     disclaimer in the documentation and/or other materials provided
#     with the distribution.
#
# THIS SOFTWARE IS PROVIDED BY THE COPYRIGHT HOLDERS AND CONTRIBUTORS
# "AS IS" AND ANY EXPRESS OR IMPLIED WARRANTIES, INCLUDING, BUT NOT
# LIMITED TO, THE IMPLIED WARRANTIES OF MERCHANTABILITY AND FITNESS FOR
# A PARTICULAR PURPOSE ARE DISCLAIMED. IN NO EVENT SHALL THE COPYRIGHT
# OWNER OR CONTRIBUTORS BE LIABLE FOR ANY DIRECT, INDIRECT, INCIDENTAL,
# SPECIAL, EXEMPLARY, OR CONSEQUENTIAL DAMAGES (INCLUDING, BUT NOT
# LIMITED TO, PROCUREMENT OF SUBSTITUTE GOODS OR SERVICES; LOSS OF USE,
# DATA, OR PROFITS; OR BUSINESS INTERRUPTION) HOWEVER CAUSED AND ON ANY
# THEORY OF LIABILITY, WHETHER IN CONTRACT, STRICT LIABILITY, OR TORT
# (INCLUDING NEGLIGENCE OR OTHERWISE) ARISING IN ANY WAY OUT OF THE USE
# OF THIS SOFTWARE, EVEN IF ADVISED OF THE POSSIBILITY OF SUCH DAMAGE.

YKPIV_0.1.0
{
global:
	ykpiv_check_version;
	ykpiv_strerror_name;
	ykpiv_strerror;
	ykpiv_init;
	ykpiv_done;
	ykpiv_connect;
	ykpiv_disconnect;
	ykpiv_transfer_data;
	ykpiv_authenticate;
	ykpiv_set_mgmkey;
	ykpiv_sign_data;
	ykpiv_get_version;
	ykpiv_verify;
	ykpiv_fetch_object;
  ykpiv_save_object;
	ykpiv_hex_decode;

local:
	*;
};

YKPIV_0.2.0
{
global:
	ykpiv_decipher_data;
<<<<<<< HEAD
  ykpiv_connect2;
  ykpiv_sign_data2;
=======
} YKPIV_0.1.0;

YKPIV_1.1.0
{
global:
	ykpiv_set_mgmkey2;
>>>>>>> 2e91cd0f
} YKPIV_0.1.0;<|MERGE_RESOLUTION|>--- conflicted
+++ resolved
@@ -53,15 +53,12 @@
 {
 global:
 	ykpiv_decipher_data;
-<<<<<<< HEAD
   ykpiv_connect2;
   ykpiv_sign_data2;
-=======
 } YKPIV_0.1.0;
 
 YKPIV_1.1.0
 {
 global:
 	ykpiv_set_mgmkey2;
->>>>>>> 2e91cd0f
 } YKPIV_0.1.0;